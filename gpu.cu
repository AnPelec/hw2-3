#include "common.h"
#include <cuda.h>

#include <cuda_runtime.h>
#include <thrust/device_malloc.h>
#include <thrust/device_free.h>
#include <thrust/scan.h>
#include <thrust/copy.h>
#include <iostream>

#include <algorithm>

#define NUM_THREADS 256

// Put any static global variables here that you will use throughout the simulation.
int blks;

int grid_side_length;       // number of buckets on each side
int num_buckets;            // total number of buckets

int* bucket_sizes;          // show where each bucket starts and ends
int* bucket_index;          // used to place each particle at a unique index in each bucket

int* particles_in_buckets;  // stores the particle indices according to their buckets
                            // has size 2 * num_parts since we need extra space for the rebucketing
int cnt;                    // whether we are using the first or the second half of particles_in_buckets

// This function computes the bucket of a particle
__device__ void particle_to_bucket(particle_t particle, double size, int grid_side_length, int &bx, int &by) {
    bx = (particle.x * grid_side_length)/size;
    by = (particle.y * grid_side_length)/size;

    // Sanity checks
    assert(0 <= bx && bx < grid_side_length);
    assert(0 <= by && by < grid_side_length);
}

__device__ void apply_force_gpu(particle_t& particle, particle_t& neighbor) {
    double dx = neighbor.x - particle.x;
    double dy = neighbor.y - particle.y;
    double r2 = dx * dx + dy * dy;
    if (r2 > cutoff * cutoff)
        return;
    // r2 = fmax( r2, min_r*min_r );
    r2 = (r2 > min_r * min_r) ? r2 : min_r * min_r;
    double r = sqrt(r2);

    //
    //  very simple short-range repulsive force
    //
    double coef = (1 - cutoff / r) / r2 / mass;
    particle.ax += coef * dx;
    particle.ay += coef * dy;
}

__global__ void compute_forces_gpu(particle_t* parts, int num_parts, int* particles_in_buckets, double size, int grid_side_length, int cnt, int* bucket_sizes) {
    // Get thread (particle) ID
    int tid = threadIdx.x + blockIdx.x * blockDim.x;
    int stride = blockDim.x * gridDim.x;

    for (int i = tid; i < num_parts; i += stride) {
<<<<<<< HEAD
        int particle_index = particles_in_buckets[cnt*num_parts + i];
=======
        int particle_index = particles_in_buckets[cnt * num_parts + i];
>>>>>>> 82600d0f

        parts[particle_index].ax = parts[particle_index].ay = 0;

        // find nearby buckets
        int bucket_row, bucket_col;
        particle_to_bucket(parts[particle_index], size, grid_side_length, bucket_row, bucket_col);
        
        for (int bx = max(bucket_row-1, 0); bx <= min(bucket_row+1, grid_side_length-1); bx ++) {
            for (int by = max(bucket_col-1, 0); by <= min(bucket_col+1, grid_side_length-1); by ++) {
                
                int neighbor_bucket = bx * grid_side_length + by;
                
                int start_index, end_index;
                if (neighbor_bucket == 0) {
                    start_index = 0;
                } else {
                    start_index = bucket_sizes[neighbor_bucket-1];
                }
                end_index = bucket_sizes[neighbor_bucket];

                for (int j = start_index; j < end_index; ++ j) {
                    int neighbor_index = particles_in_buckets[cnt*num_parts + i];

                    apply_force_gpu(parts[particle_index], parts[neighbor_index]);
                }
            }
        }
    }
}

__global__ void move_gpu(particle_t* parts, int num_parts, int* particles_in_buckets, double size, int cnt) {
    // Get thread (particle) ID
    int tid = threadIdx.x + blockIdx.x * blockDim.x;
    int stride = blockDim.x * gridDim.x;

    for (int i = tid; i < num_parts; i += stride) {
        int particle_index = particles_in_buckets[cnt*num_parts + i];

        particle_t* p = &parts[particle_index];
        //
        //  slightly simplified Velocity Verlet integration
        //  conserves energy better than explicit Euler method
        //
        p->vx += p->ax * dt;
        p->vy += p->ay * dt;
        p->x += p->vx * dt;
        p->y += p->vy * dt;

        //
        //  bounce from walls
        //
        while (p->x < 0 || p->x > size) {
            p->x = p->x < 0 ? -(p->x) : 2 * size - p->x;
            p->vx = -(p->vx);
        }
        while (p->y < 0 || p->y > size) {
            p->y = p->y < 0 ? -(p->y) : 2 * size - p->y;
            p->vy = -(p->vy);
        }
    }
}

/*
    HELPER FUNCTIONS
*/

__global__ void compute_bucket_sizes(particle_t* parts, int num_parts, int* particles_in_buckets, int cnt, int* bucket_sizes, double size, int grid_side_length) { 
    int tid = threadIdx.x + blockIdx.x * blockDim.x;
    int stride = blockDim.x * gridDim.x;

    for (int i = tid; i < num_parts; i += stride) {
        int particle_index = particles_in_buckets[cnt*num_parts + i];
        if (particle_index == -1) { // for the first
            particle_index = i;
        }

        // compute which bucket you are in
        int bucket_row, bucket_col;
        particle_to_bucket(parts[particle_index], size, grid_side_length, bucket_row, bucket_col);
        int current_bucket = bucket_row * grid_side_length + bucket_col;

        // increase the size of this bucket (atomically)
        // the second parameter is used if we want to take modulo something
        auto old_value = atomicAdd(bucket_sizes + current_bucket, 1);
    }
}

__global__ void rebucket_particles(particle_t* parts, int num_parts, int* particles_in_buckets, int cnt, int* bucket_sizes, double size, int grid_side_length, int* bucket_index) {
    int index = blockDim.x * blockIdx.x + threadIdx.x;
    int stride = blockDim.x * gridDim.x;

    for (int i = index; i < num_parts; i += stride) {
        int particle_index = particles_in_buckets[cnt*num_parts + i];
        if (particle_index == -1) { // for the first time
            particle_index = i;
        }

        // compute which bucket you are in
        int bucket_row, bucket_col;
        particle_to_bucket(parts[particle_index], size, grid_side_length, bucket_row, bucket_col);
        int current_bucket = bucket_row * grid_side_length + bucket_col;

        // obtain your index in the bucket
        auto particle_index_in_bucket = atomicAdd(bucket_index + current_bucket, 1);

        // move to the new bucket
        particles_in_buckets[(1-cnt)*num_parts + bucket_sizes[current_bucket] + particle_index_in_bucket] = particle_index;
    }
} 


/*
    MAIN SIMULATION
*/

void init_simulation(particle_t* parts, int num_parts, double size) {
    // You can use this space to initialize data objects that you may need
    // This function will be called once before the algorithm begins
    // parts live in GPU memory
    // Do not do any particle simulation here

    // I think we can adjust this parameter
    blks = (num_parts + NUM_THREADS - 1) / NUM_THREADS;

    grid_side_length = std::min(int(size/(2*cutoff)), int(sqrt(num_parts)/10)); // Number of rows/columns in our grid of buckets
    num_buckets = grid_side_length*grid_side_length;

    // 1. Allocate space on the GPU
    cnt = 0;
    cudaMalloc((void **)&particles_in_buckets, 2 * num_parts * sizeof(int));
    cudaMalloc((void **)&bucket_sizes, num_buckets * sizeof(int));
    cudaMalloc((void **)&bucket_index, num_buckets * sizeof(int));

    // 2. Move particles to the GPU (the first time they point to something empty)
    cudaMemset(particles_in_buckets, -1, num_parts * sizeof(int));

    // 3. Initialize the buckets
    cudaMemset(bucket_sizes, 0, num_buckets * sizeof(int)); // zero out bucket sizes
    // 3a. Compute bucket sizes
    compute_bucket_sizes<<<blks, NUM_THREADS>>>(parts, num_parts, particles_in_buckets, cnt, bucket_sizes, size, grid_side_length);

    // check for prior error
    cudaDeviceSynchronize(); 
    cudaError_t err = cudaGetLastError();
    if (err != cudaSuccess) {
        std::cerr << "CUDA Error before thrust::inclusive_scan: " << cudaGetErrorString(err) << std::endl;
    }

    // 3b. Inclusive scan for indices
    thrust::device_ptr<int> bucket_sizes_ptr = thrust::device_pointer_cast(bucket_sizes);
    thrust::inclusive_scan(bucket_sizes_ptr,
                           bucket_sizes_ptr + num_buckets, 
                           bucket_sizes_ptr);
    // 3c. Zero out bucket index
    cudaMemset(bucket_index, 0, num_buckets * sizeof(int));
    // 3d. Move particles to the correct bucket
    rebucket_particles<<<blks, NUM_THREADS>>>(parts, num_parts, particles_in_buckets, cnt, bucket_sizes, size, grid_side_length, bucket_index);
    // set cnt to 1-cnt
    cnt = 1 - cnt;
}

void simulate_one_step(particle_t* parts, int num_parts, double size) {
    // parts live in GPU memory
    // Rewrite this function

    // Step 1. Compute forces
    compute_forces_gpu<<<blks, NUM_THREADS>>>(
        parts, num_parts, particles_in_buckets, size, grid_side_length, cnt, bucket_sizes
    );

    // Step 2. Move particles
    move_gpu<<<blks, NUM_THREADS>>>(parts, num_parts, particles_in_buckets, size, cnt);

    // Step 3. Compute new bucket sizes
    cudaMemset(bucket_sizes, 0, num_buckets * sizeof(int)); // zero out current sizes
    compute_bucket_sizes<<<blks, NUM_THREADS>>>(parts, num_parts, particles_in_buckets, cnt, bucket_sizes, size, grid_side_length); // actual bucket size computation
    // inclusive scan
    thrust::device_ptr<int> bucket_sizes_ptr = thrust::device_pointer_cast(bucket_sizes);
    thrust::inclusive_scan(bucket_sizes_ptr, 
                           bucket_sizes_ptr + num_buckets, 
                           bucket_sizes_ptr);
    // 3c. Zero out bucket index
    cudaMemset(bucket_index, 0, num_buckets * sizeof(int));

    // Step 4. Rebucket particles
    rebucket_particles<<<blks, NUM_THREADS>>>(parts, num_parts, particles_in_buckets, cnt, bucket_sizes, size, grid_side_length, bucket_index);

    // set cnt to 1-cnt
    cnt = 1 - cnt;
}<|MERGE_RESOLUTION|>--- conflicted
+++ resolved
@@ -59,11 +59,7 @@
     int stride = blockDim.x * gridDim.x;
 
     for (int i = tid; i < num_parts; i += stride) {
-<<<<<<< HEAD
-        int particle_index = particles_in_buckets[cnt*num_parts + i];
-=======
         int particle_index = particles_in_buckets[cnt * num_parts + i];
->>>>>>> 82600d0f
 
         parts[particle_index].ax = parts[particle_index].ay = 0;
 
@@ -188,7 +184,7 @@
     // I think we can adjust this parameter
     blks = (num_parts + NUM_THREADS - 1) / NUM_THREADS;
 
-    grid_side_length = std::min(int(size/(2*cutoff)), int(sqrt(num_parts)/10)); // Number of rows/columns in our grid of buckets
+    grid_side_length = std::min(int(size/(2*cutoff)), int(sqrt(num_parts))); // Number of rows/columns in our grid of buckets
     num_buckets = grid_side_length*grid_side_length;
 
     // 1. Allocate space on the GPU
